# Licensed under the Apache License, Version 2.0 (the "License");
# you may not use this file except in compliance with the License.
# You may obtain a copy of the License at
#
#    http://www.apache.org/licenses/LICENSE-2.0
#
# Unless required by applicable law or agreed to in writing, software
# distributed under the License is distributed on an "AS IS" BASIS,
# WITHOUT WARRANTIES OR CONDITIONS OF ANY KIND, either express or
# implied.
# See the License for the specific language governing permissions and
# limitations under the License.

from __future__ import absolute_import, division, print_function

import os
import subprocess
import sys
import textwrap

import pretend

import pytest

from cryptography import utils
from cryptography.exceptions import InternalError, _Reasons
from cryptography.hazmat.backends.interfaces import EllipticCurveBackend
from cryptography.hazmat.backends.openssl.backend import (
    Backend, backend
)
from cryptography.hazmat.backends.openssl.ec import _sn_to_elliptic_curve
from cryptography.hazmat.primitives import hashes, interfaces
from cryptography.hazmat.primitives.asymmetric import dsa, ec, padding
from cryptography.hazmat.primitives.ciphers import Cipher
from cryptography.hazmat.primitives.ciphers.algorithms import AES
from cryptography.hazmat.primitives.ciphers.modes import CBC, CTR
from cryptography.hazmat.primitives.interfaces import BlockCipherAlgorithm

from ..primitives.fixtures_rsa import RSA_KEY_512
from ..primitives.test_ec import _skip_curve_unsupported
from ...utils import load_vectors_from_file, raises_unsupported_algorithm


@utils.register_interface(interfaces.Mode)
class DummyMode(object):
    name = "dummy-mode"

    def validate_for_algorithm(self, algorithm):
        pass


@utils.register_interface(interfaces.CipherAlgorithm)
class DummyCipher(object):
    name = "dummy-cipher"
<<<<<<< HEAD
    key_size = 128
=======
    key_size = None
>>>>>>> 4365b12f


@utils.register_interface(interfaces.AsymmetricPadding)
class DummyPadding(object):
    name = "dummy-cipher"


@utils.register_interface(interfaces.HashAlgorithm)
class DummyHash(object):
    name = "dummy-hash"
<<<<<<< HEAD
    block_size = 128
    digest_size = 128
=======
    block_size = None
    digest_size = None
>>>>>>> 4365b12f


class DummyMGF(object):
    _salt_length = 0


class TestOpenSSL(object):
    def test_backend_exists(self):
        assert backend

    def test_openssl_version_text(self):
        """
        This test checks the value of OPENSSL_VERSION_TEXT.

        Unfortunately, this define does not appear to have a
        formal content definition, so for now we'll test to see
        if it starts with OpenSSL as that appears to be true
        for every OpenSSL.
        """
        assert backend.openssl_version_text().startswith("OpenSSL")

    def test_supports_cipher(self):
        assert backend.cipher_supported(None, None) is False

    def test_aes_ctr_always_available(self):
        # AES CTR should always be available in both 0.9.8 and 1.0.0+
        assert backend.cipher_supported(AES(b"\x00" * 16),
                                        CTR(b"\x00" * 16)) is True

    def test_register_duplicate_cipher_adapter(self):
        with pytest.raises(ValueError):
            backend.register_cipher_adapter(AES, CBC, None)

    @pytest.mark.parametrize("mode", [DummyMode(), None])
    def test_nonexistent_cipher(self, mode):
        b = Backend()
        b.register_cipher_adapter(
            DummyCipher,
            type(mode),
            lambda backend, cipher, mode: backend._ffi.NULL
        )
        cipher = Cipher(
            DummyCipher(), mode, backend=b,
        )
        with raises_unsupported_algorithm(_Reasons.UNSUPPORTED_CIPHER):
            cipher.encryptor()

    def test_consume_errors(self):
        for i in range(10):
            backend._lib.ERR_put_error(backend._lib.ERR_LIB_EVP, 0, 0,
                                       b"test_openssl.py", -1)

        assert backend._lib.ERR_peek_error() != 0

        errors = backend._consume_errors()

        assert backend._lib.ERR_peek_error() == 0
        assert len(errors) == 10

    def test_openssl_error_string(self):
        backend._lib.ERR_put_error(
            backend._lib.ERR_LIB_EVP,
            backend._lib.EVP_F_EVP_DECRYPTFINAL_EX,
            0,
            b"test_openssl.py",
            -1
        )

        errors = backend._consume_errors()
        exc = backend._unknown_error(errors[0])

        assert (
            "digital envelope routines:"
            "EVP_DecryptFinal_ex:digital envelope routines" in str(exc)
        )

    def test_ssl_ciphers_registered(self):
        meth = backend._lib.TLSv1_method()
        ctx = backend._lib.SSL_CTX_new(meth)
        assert ctx != backend._ffi.NULL
        backend._lib.SSL_CTX_free(ctx)

    def test_evp_ciphers_registered(self):
        cipher = backend._lib.EVP_get_cipherbyname(b"aes-256-cbc")
        assert cipher != backend._ffi.NULL

    def test_error_strings_loaded(self):
        # returns a value in a static buffer
        err = backend._lib.ERR_error_string(101183626, backend._ffi.NULL)
        assert backend._ffi.string(err) == (
            b"error:0607F08A:digital envelope routines:EVP_EncryptFinal_ex:"
            b"data not multiple of block length"
        )

    def test_unknown_error_in_cipher_finalize(self):
        cipher = Cipher(AES(b"\0" * 16), CBC(b"\0" * 16), backend=backend)
        enc = cipher.encryptor()
        enc.update(b"\0")
        backend._lib.ERR_put_error(0, 0, 1,
                                   b"test_openssl.py", -1)
        with pytest.raises(InternalError):
            enc.finalize()

    def test_derive_pbkdf2_raises_unsupported_on_old_openssl(self):
        if backend.pbkdf2_hmac_supported(hashes.SHA256()):
            pytest.skip("Requires an older OpenSSL")
        with raises_unsupported_algorithm(_Reasons.UNSUPPORTED_HASH):
            backend.derive_pbkdf2_hmac(hashes.SHA256(), 10, b"", 1000, b"")

    @pytest.mark.skipif(
        backend._lib.OPENSSL_VERSION_NUMBER >= 0x1000000f,
        reason="Requires an older OpenSSL. Must be < 1.0.0"
    )
    def test_large_key_size_on_old_openssl(self):
        with pytest.raises(ValueError):
            dsa.generate_parameters(2048, backend=backend)

        with pytest.raises(ValueError):
            dsa.generate_parameters(3072, backend=backend)

    @pytest.mark.skipif(
        backend._lib.OPENSSL_VERSION_NUMBER < 0x1000000f,
        reason="Requires a newer OpenSSL. Must be >= 1.0.0"
    )
    def test_large_key_size_on_new_openssl(self):
        parameters = dsa.generate_parameters(2048, backend)
        param_num = parameters.parameter_numbers()
        assert utils.bit_length(param_num.p) == 2048
        parameters = dsa.generate_parameters(3072, backend)
        param_num = parameters.parameter_numbers()
        assert utils.bit_length(param_num.p) == 3072

    def test_int_to_bn(self):
        value = (2 ** 4242) - 4242
        bn = backend._int_to_bn(value)
        assert bn != backend._ffi.NULL
        bn = backend._ffi.gc(bn, backend._lib.BN_free)

        assert bn
        assert backend._bn_to_int(bn) == value

    def test_int_to_bn_inplace(self):
        value = (2 ** 4242) - 4242
        bn_ptr = backend._lib.BN_new()
        assert bn_ptr != backend._ffi.NULL
        bn_ptr = backend._ffi.gc(bn_ptr, backend._lib.BN_free)
        bn = backend._int_to_bn(value, bn_ptr)

        assert bn == bn_ptr
        assert backend._bn_to_int(bn_ptr) == value


class TestOpenSSLRandomEngine(object):
    def teardown_method(self, method):
        # we need to reset state to being default. backend is a shared global
        # for all these tests.
        backend.activate_osrandom_engine()
        current_default = backend._lib.ENGINE_get_default_RAND()
        name = backend._lib.ENGINE_get_name(current_default)
        assert name == backend._lib.Cryptography_osrandom_engine_name

    def test_osrandom_engine_is_default(self, tmpdir):
        engine_printer = textwrap.dedent(
            """
            import sys
            from cryptography.hazmat.backends.openssl.backend import backend

            e = backend._lib.ENGINE_get_default_RAND()
            name = backend._lib.ENGINE_get_name(e)
            sys.stdout.write(backend._ffi.string(name).decode('ascii'))
            res = backend._lib.ENGINE_free(e)
            assert res == 1
            """
        )
        engine_name = tmpdir.join('engine_name')

        with engine_name.open('w') as out:
            subprocess.check_call(
                [sys.executable, "-c", engine_printer],
                stdout=out
            )

        osrandom_engine_name = backend._ffi.string(
            backend._lib.Cryptography_osrandom_engine_name
        )

        assert engine_name.read().encode('ascii') == osrandom_engine_name

    def test_osrandom_sanity_check(self):
        # This test serves as a check against catastrophic failure.
        buf = backend._ffi.new("char[]", 500)
        res = backend._lib.RAND_bytes(buf, 500)
        assert res == 1
        assert backend._ffi.buffer(buf)[:] != "\x00" * 500

    def test_activate_osrandom_already_default(self):
        e = backend._lib.ENGINE_get_default_RAND()
        name = backend._lib.ENGINE_get_name(e)
        assert name == backend._lib.Cryptography_osrandom_engine_name
        res = backend._lib.ENGINE_free(e)
        assert res == 1
        backend.activate_osrandom_engine()
        e = backend._lib.ENGINE_get_default_RAND()
        name = backend._lib.ENGINE_get_name(e)
        assert name == backend._lib.Cryptography_osrandom_engine_name
        res = backend._lib.ENGINE_free(e)
        assert res == 1

    def test_activate_osrandom_no_default(self):
        backend.activate_builtin_random()
        e = backend._lib.ENGINE_get_default_RAND()
        assert e == backend._ffi.NULL
        backend.activate_osrandom_engine()
        e = backend._lib.ENGINE_get_default_RAND()
        name = backend._lib.ENGINE_get_name(e)
        assert name == backend._lib.Cryptography_osrandom_engine_name
        res = backend._lib.ENGINE_free(e)
        assert res == 1

    def test_activate_builtin_random(self):
        e = backend._lib.ENGINE_get_default_RAND()
        assert e != backend._ffi.NULL
        name = backend._lib.ENGINE_get_name(e)
        assert name == backend._lib.Cryptography_osrandom_engine_name
        res = backend._lib.ENGINE_free(e)
        assert res == 1
        backend.activate_builtin_random()
        e = backend._lib.ENGINE_get_default_RAND()
        assert e == backend._ffi.NULL

    def test_activate_builtin_random_already_active(self):
        backend.activate_builtin_random()
        e = backend._lib.ENGINE_get_default_RAND()
        assert e == backend._ffi.NULL
        backend.activate_builtin_random()
        e = backend._lib.ENGINE_get_default_RAND()
        assert e == backend._ffi.NULL


class TestOpenSSLRSA(object):
    def test_generate_rsa_parameters_supported(self):
        assert backend.generate_rsa_parameters_supported(1, 1024) is False
        assert backend.generate_rsa_parameters_supported(4, 1024) is False
        assert backend.generate_rsa_parameters_supported(3, 1024) is True
        assert backend.generate_rsa_parameters_supported(3, 511) is False

    def test_generate_bad_public_exponent(self):
        with pytest.raises(ValueError):
            backend.generate_rsa_private_key(public_exponent=1, key_size=2048)

        with pytest.raises(ValueError):
            backend.generate_rsa_private_key(public_exponent=4, key_size=2048)

    def test_cant_generate_insecure_tiny_key(self):
        with pytest.raises(ValueError):
            backend.generate_rsa_private_key(public_exponent=65537,
                                             key_size=511)

        with pytest.raises(ValueError):
            backend.generate_rsa_private_key(public_exponent=65537,
                                             key_size=256)

    @pytest.mark.skipif(
        backend._lib.OPENSSL_VERSION_NUMBER >= 0x1000100f,
        reason="Requires an older OpenSSL. Must be < 1.0.1"
    )
    def test_non_sha1_pss_mgf1_hash_algorithm_on_old_openssl(self):
        private_key = RSA_KEY_512.private_key(backend)
        with raises_unsupported_algorithm(_Reasons.UNSUPPORTED_HASH):
            private_key.signer(
                padding.PSS(
                    mgf=padding.MGF1(
                        algorithm=hashes.SHA256(),
                    ),
                    salt_length=padding.PSS.MAX_LENGTH
                ),
                hashes.SHA1()
            )
        public_key = private_key.public_key()
        with raises_unsupported_algorithm(_Reasons.UNSUPPORTED_HASH):
            public_key.verifier(
                b"sig",
                padding.PSS(
                    mgf=padding.MGF1(
                        algorithm=hashes.SHA256(),
                    ),
                    salt_length=padding.PSS.MAX_LENGTH
                ),
                hashes.SHA1()
            )

    def test_rsa_padding_unsupported_pss_mgf1_hash(self):
        assert backend.rsa_padding_supported(
            padding.PSS(mgf=padding.MGF1(DummyHash()), salt_length=0)
        ) is False

    def test_rsa_padding_unsupported(self):
        assert backend.rsa_padding_supported(DummyPadding()) is False

    def test_rsa_padding_supported_pkcs1v15(self):
        assert backend.rsa_padding_supported(padding.PKCS1v15()) is True

    def test_rsa_padding_supported_pss(self):
        assert backend.rsa_padding_supported(
            padding.PSS(mgf=padding.MGF1(hashes.SHA1()), salt_length=0)
        ) is True

    def test_rsa_padding_supported_oaep(self):
        assert backend.rsa_padding_supported(
            padding.OAEP(
                mgf=padding.MGF1(algorithm=hashes.SHA1()),
                algorithm=hashes.SHA1(),
                label=None
            ),
        ) is True

    def test_rsa_padding_unsupported_mgf(self):
        assert backend.rsa_padding_supported(
            padding.OAEP(
                mgf=DummyMGF(),
                algorithm=hashes.SHA1(),
                label=None
            ),
        ) is False

        assert backend.rsa_padding_supported(
            padding.PSS(mgf=DummyMGF(), salt_length=0)
        ) is False

    def test_unsupported_mgf1_hash_algorithm_decrypt(self):
        private_key = RSA_KEY_512.private_key(backend)
        with raises_unsupported_algorithm(_Reasons.UNSUPPORTED_HASH):
            private_key.decrypt(
                b"0" * 64,
                padding.OAEP(
                    mgf=padding.MGF1(algorithm=hashes.SHA256()),
                    algorithm=hashes.SHA1(),
                    label=None
                )
            )

    def test_unsupported_oaep_hash_algorithm_decrypt(self):
        private_key = RSA_KEY_512.private_key(backend)
        with raises_unsupported_algorithm(_Reasons.UNSUPPORTED_HASH):
            private_key.decrypt(
                b"0" * 64,
                padding.OAEP(
                    mgf=padding.MGF1(algorithm=hashes.SHA1()),
                    algorithm=hashes.SHA256(),
                    label=None
                )
            )

    def test_unsupported_oaep_label_decrypt(self):
        private_key = RSA_KEY_512.private_key(backend)
        with pytest.raises(ValueError):
            private_key.decrypt(
                b"0" * 64,
                padding.OAEP(
                    mgf=padding.MGF1(algorithm=hashes.SHA1()),
                    algorithm=hashes.SHA1(),
                    label=b"label"
                )
            )


@pytest.mark.skipif(
    backend._lib.OPENSSL_VERSION_NUMBER <= 0x10001000,
    reason="Requires an OpenSSL version >= 1.0.1"
)
class TestOpenSSLCMAC(object):
    def test_unsupported_cipher(self):
        @utils.register_interface(BlockCipherAlgorithm)
        class FakeAlgorithm(object):
            def __init__(self):
                self.block_size = 64

        with raises_unsupported_algorithm(_Reasons.UNSUPPORTED_CIPHER):
            backend.create_cmac_ctx(FakeAlgorithm())


class TestOpenSSLSerialisationWithOpenSSL(object):
    def test_pem_password_cb_buffer_too_small(self):
        ffi_cb, cb = backend._pem_password_cb(b"aa")
        assert cb(None, 1, False, None) == 0

    def test_unsupported_evp_pkey_type(self):
        key = pretend.stub(type="unsupported")
        with raises_unsupported_algorithm(None):
            backend._evp_pkey_to_private_key(key)
        with raises_unsupported_algorithm(None):
            backend._evp_pkey_to_public_key(key)

    def test_very_long_pem_serialization_password(self):
        password = "x" * 1024

        with pytest.raises(ValueError):
            load_vectors_from_file(
                os.path.join(
                    "asymmetric", "Traditional_OpenSSL_Serialization",
                    "key1.pem"
                ),
                lambda pemfile: (
                    backend.load_traditional_openssl_pem_private_key(
                        pemfile.read().encode(), password
                    )
                )
            )


class TestOpenSSLEllipticCurve(object):
    def test_elliptic_curve_supported(self, monkeypatch):
        monkeypatch.setattr(backend._lib, "Cryptography_HAS_EC", 0)

        assert backend.elliptic_curve_supported(None) is False

    def test_elliptic_curve_signature_algorithm_supported(self, monkeypatch):
        monkeypatch.setattr(backend._lib, "Cryptography_HAS_EC", 0)

        assert backend.elliptic_curve_signature_algorithm_supported(
            None, None
        ) is False

    def test_sn_to_elliptic_curve_not_supported(self):
        with raises_unsupported_algorithm(_Reasons.UNSUPPORTED_ELLIPTIC_CURVE):
            _sn_to_elliptic_curve(backend, b"fake")


@pytest.mark.requires_backend_interface(interface=EllipticCurveBackend)
class TestDeprecatedECBackendMethods(object):
    def test_elliptic_curve_private_key_from_numbers(self):
        d = 5634846038258869671139984276180670841223409490498798721258
        y = 4131560123026307384858369684985976479488628761329758810693
        x = 3402090428547195623222463880060959356423657484435591627791
        curve = ec.SECP192R1()
        _skip_curve_unsupported(backend, curve)
        pub_numbers = ec.EllipticCurvePublicNumbers(
            x=x,
            y=y,
            curve=curve
        )
        numbers = ec.EllipticCurvePrivateNumbers(
            private_value=d,
            public_numbers=pub_numbers
        )
        pytest.deprecated_call(
            backend.elliptic_curve_private_key_from_numbers,
            numbers
        )

    def test_elliptic_curve_public_key_from_numbers(self):
        y = 4131560123026307384858369684985976479488628761329758810693
        x = 3402090428547195623222463880060959356423657484435591627791
        curve = ec.SECP192R1()
        _skip_curve_unsupported(backend, curve)
        pub_numbers = ec.EllipticCurvePublicNumbers(
            x=x,
            y=y,
            curve=curve
        )
        pytest.deprecated_call(
            backend.elliptic_curve_public_key_from_numbers,
            pub_numbers
        )<|MERGE_RESOLUTION|>--- conflicted
+++ resolved
@@ -52,11 +52,7 @@
 @utils.register_interface(interfaces.CipherAlgorithm)
 class DummyCipher(object):
     name = "dummy-cipher"
-<<<<<<< HEAD
-    key_size = 128
-=======
     key_size = None
->>>>>>> 4365b12f
 
 
 @utils.register_interface(interfaces.AsymmetricPadding)
@@ -67,13 +63,8 @@
 @utils.register_interface(interfaces.HashAlgorithm)
 class DummyHash(object):
     name = "dummy-hash"
-<<<<<<< HEAD
-    block_size = 128
-    digest_size = 128
-=======
     block_size = None
     digest_size = None
->>>>>>> 4365b12f
 
 
 class DummyMGF(object):
